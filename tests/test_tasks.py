from itertools import islice

import datasets
import pytest

import lm_eval.tasks as tasks
from lm_eval.api.task import ConfigurableTask

from .utils import new_tasks


<<<<<<< HEAD
datasets.disable_caching()
tasks.initialize_tasks()
=======
task_manager = tasks.TaskManager()
>>>>>>> d714fc95
# Default Task
TASKS = ["arc_easy"]


def task_class():
    global TASKS
    # CI: new_tasks checks if any modifications have been made
    task_classes = new_tasks()
    # Check if task_classes is empty
    if task_classes:
        return list(task_manager.load_task_or_group(task_classes).values())
    else:
        return list(task_manager.load_task_or_group(TASKS).values())


@pytest.fixture()
def limit() -> int:
    return 10


# Tests
@pytest.mark.parametrize("task_class", task_class(), ids=lambda x: f"{x.config.task}")
class TestNewTasks:
    def test_download(self, task_class: ConfigurableTask):
        task_class.download()
        assert task_class.dataset is not None

    def test_has_training_docs(self, task_class: ConfigurableTask):
        assert task_class.has_training_docs() in [True, False]

    def test_check_training_docs(self, task_class: ConfigurableTask):
        if task_class.has_training_docs():
            assert task_class._config["training_split"] is not None

    def test_has_validation_docs(self, task_class):
        assert task_class.has_validation_docs() in [True, False]

    def test_check_validation_docs(self, task_class):
        if task_class.has_validation_docs():
            assert task_class._config["validation_split"] is not None

    def test_has_test_docs(self, task_class):
        assert task_class.has_test_docs() in [True, False]

    def test_check_test_docs(self, task_class):
        task = task_class
        if task.has_test_docs():
            assert task._config["test_split"] is not None

    def test_should_decontaminate(self, task_class):
        task = task_class
        assert task.should_decontaminate() in [True, False]
        if task.should_decontaminate():
            assert task._config["doc_to_decontamination_query"] is not None

    def test_doc_to_text(self, task_class, limit):
        task = task_class
        arr = (
            list(islice(task.test_docs(), limit))
            if task.has_test_docs()
            else list(islice(task.validation_docs(), limit))
        )
        _array = [task.doc_to_text(doc) for doc in arr]
        # space convention; allow txt to have length 0 for perplexity-like tasks since the model tacks an <|endoftext|> on
        assert all(
            isinstance(x, str) and (x[-1] != " " if len(x) != 0 else True)
            for x in _array
        )

    def test_create_choices(self, task_class, limit):
        task = task_class
        arr = (
            list(islice(task.test_docs(), limit))
            if task.has_test_docs()
            else list(islice(task.validation_docs(), limit))
        )
        if "multiple_choice" in task._config.output_type:
            _array = [task.doc_to_choice(doc) for doc in arr]
            # assert all(len(x) == 4 for x in _array)
            assert all(isinstance(x, list) for x in _array)
            assert all(isinstance(x[0], str) for x in _array)

    def test_doc_to_target(self, task_class, limit):
        task = task_class
        arr = (
            list(islice(task.test_docs(), limit))
            if task.has_test_docs()
            else list(islice(task.validation_docs(), limit))
        )
        _array_target = [task.doc_to_target(doc) for doc in arr]
        if task._config.output_type == "multiple_choice":
            assert all(isinstance(label, int) for label in _array_target)
        # _array_text = [task.doc_to_text(doc) for doc in arr]
        # Not working
        # assert all(tgt[0] == " " or txt[-1] == "\n" if  len(txt) != 0 else True for txt, tgt in zip(_array_text, _array_target))

    def test_build_all_requests(self, task_class, limit):
        task_class.build_all_requests(rank=1, limit=limit, world_size=1)
        assert task_class.instances is not None

    # ToDO: Add proper testing
    def test_construct_requests(self, task_class, limit):
        task = task_class
        arr = (
            list(islice(task.test_docs(), limit))
            if task.has_test_docs()
            else list(islice(task.validation_docs(), limit))
        )
        requests = [task.construct_requests(doc, task.doc_to_text(doc)) for doc in arr]
        # assert all(isinstance(doc, list) for doc in requests)
        assert len(requests) == limit if limit else True


# def test_create_choices(task_class):
#     arr = list(islice(task_class().test_docs(), 1))
#     choices = task_class().create_choices(arr[0])
#     assert choices is not None
# checking if number of choices is correct


# @pytest.mark.parametrize("taskname,task_class", tasks.TASK_REGISTRY.items())
# def test_basic_interface(taskname, task_class):
#     print("Evaluating task", taskname)
#     task = task_class()
#
#     assert task.has_training_docs() in [True, False]
#     assert task.has_validation_docs() in [True, False]
#     assert task.has_test_docs() in [True, False]
#
#     assert isinstance(task.aggregation(), dict)
#     assert isinstance(task.higher_is_better(), dict)
#     assert task.aggregation().keys() == task.higher_is_better().keys()
#
#     for v in task.higher_is_better().values():
#         assert v in [True, False]
#
#     assert isinstance(task.VERSION, int)
#
#     # test deterministic docs
#     # (don't test train because it's slow)
#
#     task2 = task_class()
#
#     limit = None
#
#     if taskname in ["triviaqa"] or taskname.startswith("pile_"):
#         limit = 10000
#     if task.has_validation_docs():
#         arr = list(islice(task.validation_docs(), limit))
#         arr2 = list(islice(task2.validation_docs(), limit))
#
#         assert arr == arr2
#
#         reqs = [task.construct_requests(doc, task.doc_to_text(doc)) for doc in arr]
#         reqs2 = [task2.construct_requests(doc, task2.doc_to_text(doc)) for doc in arr2]
#
#         assert reqs == reqs2
#
#     if task.has_test_docs():
#         arr = list(islice(task.test_docs(), limit))
#         arr2 = list(islice(task2.test_docs(), limit))
#
#         assert arr == arr2
#
#         reqs = [task.construct_requests(doc, task.doc_to_text(doc)) for doc in arr]
#         reqs2 = [task2.construct_requests(doc, task2.doc_to_text(doc)) for doc in arr2]
#
#         assert reqs == reqs2
#
#     if task.has_training_docs():
#         arr = list(islice(task.training_docs(), limit))
#         arr2 = list(islice(task2.training_docs(), limit))
#
#         assert arr == arr2
#
#         reqs = [task.construct_requests(doc, task.doc_to_text(doc)) for doc in arr]
#         reqs2 = [task2.construct_requests(doc, task2.doc_to_text(doc)) for doc in arr2]
#
#         assert reqs == reqs2
#
#
# @pytest.mark.parametrize("taskname,task_class", tasks.TASK_REGISTRY.items())
# def test_documents_and_requests(taskname, task_class):
#     print("Evaluating task", taskname)
#     task = task_class()
#     fns = []
#     if task.has_training_docs():
#         fns.append(task.training_docs)
#     if task.has_validation_docs():
#         fns.append(task.validation_docs)
#     # test doc might not have labels
#     # if task.has_test_docs(): fns.append(task.test_docs)
#
#     for fn in fns:
#         # print(list(islice(fn(), 10)))
#         for doc in islice(fn(), 10):
#
#             txt = task.doc_to_text(doc)
#             tgt = task.doc_to_target(doc)
#
#             assert isinstance(txt, str)
#             assert isinstance(tgt, str)
#
#             # space convention
#             # allow txt to have length 0 for perplexity-like tasks since the model tacks an <|endoftext|> on
#             if len(txt) != 0:
#                 assert txt[-1] != " "
#                 assert tgt[0] == " " or txt[-1] == "\n"
#
#             reqs = task.construct_requests(doc, txt)
#
#             # construct_requests can return just one request
#             if not isinstance(reqs, (list, tuple)):
#                 reqs = [reqs]
#
#             # todo: mock lm after refactoring evaluator.py to not be a mess
#             # for req in reqs:
#             #     assert isinstance(req, base.Request)<|MERGE_RESOLUTION|>--- conflicted
+++ resolved
@@ -9,12 +9,8 @@
 from .utils import new_tasks
 
 
-<<<<<<< HEAD
 datasets.disable_caching()
-tasks.initialize_tasks()
-=======
 task_manager = tasks.TaskManager()
->>>>>>> d714fc95
 # Default Task
 TASKS = ["arc_easy"]
 
