--- conflicted
+++ resolved
@@ -52,28 +52,6 @@
 
         self.tokenizer = transformers.AutoTokenizer.from_pretrained(
             pretrained if tokenizer is None else tokenizer,
-<<<<<<< HEAD
-            revision=revision + ("/" + subfolder if subfolder is not None else ""))
-
-        # assert isinstance(self.tokenizer, (
-        #     transformers.GPT2Tokenizer, transformers.GPT2TokenizerFast,
-        #     transformers.T5Tokenizer, transformers.T5TokenizerFast,
-        # )), "this tokenizer has not been checked for compatibility yet!"
-
-        self.vocab_size = self.tokenizer.vocab_size
-
-        # if isinstance(self.tokenizer, (transformers.GPT2Tokenizer, transformers.GPT2TokenizerFast)):
-        #     assert self.tokenizer.encode('hello\n\nhello') == [31373, 198, 198, 31373], \
-        #         self.tokenizer.encode('hello\n\nhello')
-
-        # multithreading and batching
-        self.batch_size_per_gpu = batch_size  # todo: adaptive batch size
-
-        # TODO: fix multi-gpu
-        # gpus = torch.cuda.device_count()
-        # if gpus > 1:
-        #     self.gpt2 = nn.DataParallel(self.gpt2)
-=======
             revision=revision,
             trust_remote_code=trust_remote_code,
         )
@@ -95,7 +73,6 @@
             self.batch_size_per_gpu = batch_size
         else:
             self.batch_size_per_gpu = int(batch_size)
->>>>>>> 84ef60ee
 
     @property
     def eot_token_id(self):
