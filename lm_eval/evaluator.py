--- conflicted
+++ resolved
@@ -22,7 +22,6 @@
     print_writeout,
     run_task_tests,
 )
-<<<<<<< HEAD
 from lm_eval.logging_utils import add_env_info, get_git_commit_hash
 from lm_eval.tasks import (
     ConfigurableGroup,
@@ -30,10 +29,6 @@
     TaskManager,
     get_task_dict,
 )
-from lm_eval.utils import eval_logger, positional_deprecated, simple_parse_args_string
-=======
-from lm_eval.logging.utils import add_env_info, get_git_commit_hash
-from lm_eval.tasks import TaskManager, get_task_dict
 from lm_eval.utils import (
     eval_logger,
     handle_non_serializable,
@@ -41,7 +36,6 @@
     positional_deprecated,
     simple_parse_args_string,
 )
->>>>>>> d4a913c4
 
 
 if TYPE_CHECKING:
@@ -223,52 +217,8 @@
         task_manager = TaskManager(verbosity)
 
     task_dict = get_task_dict(tasks, task_manager)
-<<<<<<< HEAD
-=======
-    for task_name in task_dict.keys():
-        task_obj = task_dict[task_name]
-        if isinstance(task_obj, tuple):
-            _, task_obj = task_obj
-            if task_obj is None:
-                continue
-
-        if task_obj.get_config("output_type") == "generate_until":
-            if gen_kwargs is not None:
-                task_obj.set_config(
-                    key="generation_kwargs", value=gen_kwargs, update=True
-                )
-
-        if predict_only:
-            log_samples = True
-            eval_logger.info(
-                f"Processing {task_name} in output-only mode. Metrics will not be calculated!"
-            )
-            # we have to change the class properties post-hoc. This is pretty hacky.
-            task_obj.override_metric(metric_name="bypass")
-
-        # override tasks' fewshot values to the provided num_fewshot arg value
-        # except if tasks have it set to 0 manually in their configs--then we should never overwrite that
-        if num_fewshot is not None:
-            if (default_num_fewshot := task_obj.get_config("num_fewshot")) == 0:
-                eval_logger.info(
-                    f"num_fewshot has been set to 0 for {task_name} in its config. Manual configuration will be ignored."
-                )
-            else:
-                eval_logger.warning(
-                    f"Overwriting default num_fewshot of {task_name} from {default_num_fewshot} to {num_fewshot}"
-                )
-                task_obj.set_config(key="num_fewshot", value=num_fewshot)
-            task_obj.set_fewshot_seed(seed=fewshot_random_seed)
-            eval_logger.info(
-                f"Setting fewshot random generator seed to {fewshot_random_seed}"
-            )
-        else:
-            # if num_fewshot not provided, and the task does not define a default one, default to 0
-            if (default_num_fewshot := task_obj.get_config("num_fewshot")) is None:
-                task_obj.set_config(key="num_fewshot", value=0)
->>>>>>> d4a913c4
-
-    def _adjust_config(task_dict):
+
+    def _adjust_config(task_dict, predict_only):
         adjusted_task_dict = {}
         for task_name, task_obj in task_dict.items():
             if isinstance(task_obj, dict):
@@ -303,6 +253,10 @@
                             f"Overwriting default num_fewshot of {task_name} from {default_num_fewshot} to {num_fewshot}"
                         )
                         task_obj.set_config(key="num_fewshot", value=num_fewshot)
+                    task_obj.set_fewshot_seed(seed=fewshot_random_seed)
+                    eval_logger.info(
+                        f"Setting fewshot random generator seed to {fewshot_random_seed}"
+                    )
                 else:
                     # if num_fewshot not provided, and the task does not define a default one, default to 0
                     if (
@@ -314,7 +268,7 @@
 
         return adjusted_task_dict
 
-    task_dict = _adjust_config(task_dict)
+    task_dict = _adjust_config(task_dict, predict_only)
     results = evaluate(
         lm=lm,
         task_dict=task_dict,
