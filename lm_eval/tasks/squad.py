--- conflicted
+++ resolved
@@ -107,11 +107,7 @@
             language description, as well as the few shot examples, and the question
             part of the document for `doc`.
         """
-<<<<<<< HEAD
-        continuation = rf.greedy_until(ctx, {'until': ["\n"]})
-=======
         continuation = rf.greedy_until(ctx, {"until": ["\n"]})
->>>>>>> e8f38aee
         is_unanswerable = rf.loglikelihood(ctx, " " + "unanswerable")
         return continuation, is_unanswerable
 
